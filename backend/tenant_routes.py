"""
Enhanced tenant routes with support for all rich menu fields
"""
<<<<<<< HEAD
from fastapi import APIRouter, Depends, HTTPException, status, UploadFile, File
=======
from fastapi import APIRouter, Depends, HTTPException, status, UploadFile, File, BackgroundTasks
>>>>>>> 2e2ab1cb
from sqlalchemy.orm import Session, joinedload
from sqlalchemy import func, or_
from typing import List, Optional
import os
import shutil
import json
from datetime import datetime
from pathlib import Path
from decimal import Decimal, InvalidOperation
import decimal
<<<<<<< HEAD
=======
import aiofiles
from image_optimizer import ImageOptimizer
from cache_warmer import CacheWarmer
import asyncio
>>>>>>> 2e2ab1cb

from database import get_db
from models import (
    Tenant, User, Category, MenuItem, Settings, 
    AllergenIcon, MenuItemImage,
    MenuItemReview, DietaryCertification, PreparationStep
)
from auth import get_current_user_dict
from simple_cache import cache, invalidate_public_menu_cache

router = APIRouter(prefix="/api/tenant", tags=["tenant"])

# Ensure logos directory exists
LOGOS_DIR = Path("uploads/logos")
LOGOS_DIR.mkdir(parents=True, exist_ok=True)

# Helper function
def get_tenant_from_user(user_dict: dict, db: Session) -> Tenant:
    """
    Get tenant from authenticated user.
    
    This helper function retrieves the tenant associated with the authenticated user
    and validates that the tenant exists and is active.
    
    Args:
        user_dict: Dictionary containing user authentication data including tenant_id
        db: SQLAlchemy database session
        
    Returns:
        Tenant: The active tenant object
        
    Raises:
        HTTPException: 404 if tenant not found, 403 if tenant is inactive
    """
    tenant = db.query(Tenant).filter(
        Tenant.id == user_dict["tenant_id"]
    ).first()
    
    if not tenant:
        raise HTTPException(status_code=404, detail="Tenant not found")
    
    if tenant.status != 'active':
        raise HTTPException(status_code=403, detail="Tenant is inactive")
    
    return tenant

# Dashboard Stats
@router.get("/dashboard/stats")
async def get_dashboard_stats(
    current_user: dict = Depends(get_current_user_dict),
    db: Session = Depends(get_db)
):
    """Get enhanced dashboard statistics"""
    tenant = get_tenant_from_user(current_user, db)
    
    # Basic counts
    total_categories = db.query(func.count(Category.id)).filter(
        Category.tenant_id == tenant.id
    ).scalar() or 0
    
    total_items = db.query(func.count(MenuItem.id)).filter(
        MenuItem.tenant_id == tenant.id
    ).scalar() or 0
    
    active_items = db.query(func.count(MenuItem.id)).filter(
        MenuItem.tenant_id == tenant.id,
        MenuItem.is_available == True
    ).scalar() or 0
    
    featured_items = db.query(func.count(MenuItem.id)).filter(
        MenuItem.tenant_id == tenant.id,
        MenuItem.is_featured == True
    ).scalar() or 0
    
    signature_dishes = db.query(func.count(MenuItem.id)).filter(
        MenuItem.tenant_id == tenant.id,
        MenuItem.signature_dish == True
    ).scalar() or 0
    
    # Get items with promotions
    promo_items = db.query(func.count(MenuItem.id)).filter(
        MenuItem.tenant_id == tenant.id,
        MenuItem.promotion_price.isnot(None),
        MenuItem.promotion_start_date <= datetime.now().date(),
        MenuItem.promotion_end_date >= datetime.now().date()
    ).scalar() or 0
    
    # Get recent items with enhanced info
    recent_items = db.query(MenuItem).filter(
        MenuItem.tenant_id == tenant.id
    ).order_by(MenuItem.created_at.desc()).limit(10).all()
    
    # Get popular items (by review count)
    popular_items = db.query(MenuItem).filter(
        MenuItem.tenant_id == tenant.id
    ).order_by(MenuItem.review_count.desc()).limit(5).all()
    
    # Get settings
    settings = db.query(Settings).filter(
        Settings.tenant_id == tenant.id
    ).first()
    
    return {
        "tenant": {
            "id": tenant.id,
            "name": tenant.name,
            "subdomain": tenant.subdomain,
            "plan": tenant.plan,
            "status": tenant.status,
            "logo_url": tenant.logo_url
        },
        "stats": {
            "total_categories": total_categories,
            "total_items": total_items,
            "active_items": active_items,
            "inactive_items": total_items - active_items,
            "featured_items": featured_items,
            "signature_dishes": signature_dishes,
            "promo_items": promo_items
        },
        "limits": {
            "max_categories": tenant.max_categories,
            "max_items": tenant.max_menu_items,
            "categories_used": total_categories,
            "items_used": total_items
        },
        "recent_items": [
            {
                "id": item.id,
                "name": item.name,
                "price": str(item.price) if item.price else None,
                "category_id": item.category_id,
                "created_at": item.created_at,
                "badge_text": item.badge_text,
                "is_featured": item.is_featured,
                "customer_rating": float(item.customer_rating) if item.customer_rating else None
            } for item in recent_items
        ],
        "popular_items": [
            {
                "id": item.id,
                "name": item.name,
                "review_count": item.review_count,
                "customer_rating": float(item.customer_rating) if item.customer_rating else None,
                "best_seller_rank": item.best_seller_rank
            } for item in popular_items
        ],
        "settings": settings
    }

# Enhanced Categories CRUD
@router.get("/categories")
async def get_categories(
    current_user: dict = Depends(get_current_user_dict),
    db: Session = Depends(get_db)
):
    """Get all categories for the tenant"""
    tenant = get_tenant_from_user(current_user, db)
    
    categories = db.query(Category).filter(
        Category.tenant_id == tenant.id
    ).order_by(Category.sort_order, Category.id).all()
    
    return [
        {
            "id": cat.id,
            "name": cat.name,
            "description": cat.description,
            "description_ar": cat.description_ar,
            "image_url": cat.image_url,
            "hero_image": cat.hero_image,
            "icon": cat.icon,
            "color_theme": cat.color_theme,
            "is_active": cat.is_active,
            "is_featured": cat.is_featured,
            "display_style": cat.display_style,
            "sort_order": cat.sort_order,
            "value": cat.value,
            "label": cat.label,
            "label_ar": cat.label_ar,
            "meta_keywords": cat.meta_keywords,
            "meta_description": cat.meta_description,
            "created_at": cat.created_at.isoformat() if cat.created_at else None,
            "updated_at": cat.updated_at.isoformat() if cat.updated_at else None,
            "menu_items_count": len(cat.menu_items)
        }
        for cat in categories
    ]

@router.post("/categories")
async def create_category(
    category_data: dict,
    current_user: dict = Depends(get_current_user_dict),
    db: Session = Depends(get_db)
):
    """Create a new category with enhanced fields"""
    tenant = get_tenant_from_user(current_user, db)
    
    # Check limits
    current_count = db.query(func.count(Category.id)).filter(
        Category.tenant_id == tenant.id
    ).scalar() or 0
    
    if current_count >= tenant.max_categories:
        raise HTTPException(
            status_code=400, 
            detail=f"Category limit reached. Maximum allowed: {tenant.max_categories}"
        )
    
    # Create category with enhanced fields
    db_category = Category(
        tenant_id=tenant.id,
        name=category_data.get("name"),
        description=category_data.get("description"),
        description_ar=category_data.get("description_ar"),
        value=category_data.get("value") or category_data.get("name", "").lower().replace(" ", "_"),
        label=category_data.get("label") or category_data.get("name"),
        label_ar=category_data.get("label_ar"),
        icon=category_data.get("icon", "🍴"),
        color_theme=category_data.get("color_theme", "#6B7280"),
        is_active=category_data.get("is_active", True),
        is_featured=category_data.get("is_featured", False),
        display_style=category_data.get("display_style", "grid"),
        sort_order=category_data.get("sort_order", 0),
        hero_image=category_data.get("hero_image"),
        meta_keywords=category_data.get("meta_keywords"),
        meta_description=category_data.get("meta_description")
    )
    
    db.add(db_category)
    db.commit()
    db.refresh(db_category)
    
    return {"id": db_category.id, "message": "Category created successfully"}

@router.put("/categories/{category_id}")
async def update_category(
    category_id: int,
    category_data: dict,
    current_user: dict = Depends(get_current_user_dict),
    db: Session = Depends(get_db)
):
    """Update a category"""
    tenant = get_tenant_from_user(current_user, db)
    
    category = db.query(Category).filter(
        Category.id == category_id,
        Category.tenant_id == tenant.id
    ).first()
    
    if not category:
        raise HTTPException(status_code=404, detail="Category not found")
    
    # Update fields
    for field, value in category_data.items():
        if hasattr(category, field) and field not in ["id", "tenant_id"]:
            setattr(category, field, value)
    
    category.updated_at = datetime.utcnow()
    db.commit()
    
    return {"message": "Category updated successfully"}

@router.delete("/categories/{category_id}")
async def delete_category(
    category_id: int,
    current_user: dict = Depends(get_current_user_dict),
    db: Session = Depends(get_db)
):
    """Delete a category"""
    tenant = get_tenant_from_user(current_user, db)
    
    category = db.query(Category).filter(
        Category.id == category_id,
        Category.tenant_id == tenant.id
    ).first()
    
    if not category:
        raise HTTPException(status_code=404, detail="Category not found")
    
    # Check if category has menu items
    if category.menu_items:
        raise HTTPException(
            status_code=400, 
            detail="Cannot delete category with existing menu items"
        )
    
    db.delete(category)
    db.commit()
    
    return {"message": "Category deleted successfully"}

# Settings endpoints
@router.get("/settings")
async def get_settings(
    current_user: dict = Depends(get_current_user_dict),
    db: Session = Depends(get_db)
):
    """Get tenant settings"""
    tenant = get_tenant_from_user(current_user, db)
    
    settings = db.query(Settings).filter(
        Settings.tenant_id == tenant.id
    ).first()
    
    if not settings:
        # Create default settings if not exist
        settings = Settings(
            tenant_id=tenant.id,
            currency="SAR",
            tax_rate=15.0
        )
        db.add(settings)
        db.commit()
        db.refresh(settings)
    
    return {
        "id": settings.id,
        "currency": settings.currency,
        "tax_rate": float(settings.tax_rate) if settings.tax_rate else 0,
        "language": settings.language,
        "timezone": settings.timezone,
        "primary_color": settings.primary_color,
        "secondary_color": settings.secondary_color,
        "font_family": settings.font_family,
        "menu_layout": settings.menu_layout,
        "card_style": settings.card_style,
        "color_scheme": settings.color_scheme,
        "animation_enabled": settings.animation_enabled,
        "enable_search": settings.enable_search,
        "enable_reviews": settings.enable_reviews,
        "enable_ratings": settings.enable_ratings,
        "enable_nutritional_info": settings.enable_nutritional_info,
        "enable_allergen_info": settings.enable_allergen_info,
        "enable_sustainability_info": settings.enable_sustainability_info,
        "enable_pairing_suggestions": settings.enable_pairing_suggestions,
        "enable_ar_preview": settings.enable_ar_preview,
        "enable_video_preview": settings.enable_video_preview,
        "enable_loyalty_points": settings.enable_loyalty_points,
        "quick_view_enabled": settings.quick_view_enabled,
        "comparison_enabled": settings.comparison_enabled,
        "wishlist_enabled": settings.wishlist_enabled,
        "social_sharing_enabled": settings.social_sharing_enabled,
        "whatsapp_ordering_enabled": settings.whatsapp_ordering_enabled,
        "whatsapp_number": settings.whatsapp_number,
        "instagram_handle": settings.instagram_handle,
        "tiktok_handle": settings.tiktok_handle,
        "website_url": settings.website_url,
        "footer_enabled": settings.footer_enabled,
        "footer_text_en": settings.footer_text_en,
        "footer_text_ar": settings.footer_text_ar,
        "hero_subtitle_en": settings.hero_subtitle_en,
        "hero_subtitle_ar": settings.hero_subtitle_ar,
        "footer_tagline_en": settings.footer_tagline_en,
        "footer_tagline_ar": settings.footer_tagline_ar,
        "show_calories": settings.show_calories,
        "show_preparation_time": settings.show_preparation_time,
        "show_allergens": settings.show_allergens,
        "show_price_without_vat": settings.show_price_without_vat,
        "show_all_category": settings.show_all_category,
        "show_include_vat": settings.show_include_vat,
        # Upsell settings
        "upsell_enabled": settings.upsell_enabled,
        "upsell_default_style": settings.upsell_default_style,
        "upsell_default_border_color": settings.upsell_default_border_color,
        "upsell_default_background_color": settings.upsell_default_background_color,
        "upsell_default_badge_color": settings.upsell_default_badge_color,
        "upsell_default_animation": settings.upsell_default_animation,
        "upsell_default_icon": settings.upsell_default_icon,
        # SEO/Meta tags
        "meta_title_en": settings.meta_title_en,
        "meta_title_ar": settings.meta_title_ar,
        "meta_description_en": settings.meta_description_en,
        "meta_description_ar": settings.meta_description_ar,
        "meta_keywords_en": settings.meta_keywords_en,
        "meta_keywords_ar": settings.meta_keywords_ar,
        "og_image_url": settings.og_image_url,
        # Include tenant name for better context
        "tenantName": tenant.name,
        "logo_url": tenant.logo_url
    }

@router.put("/settings")
async def update_settings(
    settings_data: dict,
    current_user: dict = Depends(get_current_user_dict),
    db: Session = Depends(get_db)
):
    """Update tenant settings"""
    tenant = get_tenant_from_user(current_user, db)
    
    settings = db.query(Settings).filter(
        Settings.tenant_id == tenant.id
    ).first()
    
    if not settings:
        settings = Settings(tenant_id=tenant.id)
        db.add(settings)
    
    # Update fields
    updated_fields = []
    for field, value in settings_data.items():
        if hasattr(settings, field) and field not in ["id", "tenant_id", "created_at", "updated_at"]:
            setattr(settings, field, value)
            updated_fields.append(field)
    
    db.commit()
    db.refresh(settings)
    
<<<<<<< HEAD
    # Invalidate cache for this tenant
    invalidate_public_menu_cache(tenant.subdomain)
=======
    # Invalidate and warm cache for this tenant
    invalidate_public_menu_cache(tenant.subdomain, db=db, warm_cache=True)
>>>>>>> 2e2ab1cb
    
    return {"message": "Settings updated successfully", "updated_fields": updated_fields}

# Allergen Icons endpoint
@router.get("/allergen-icons")
async def get_allergen_icons(
    current_user: dict = Depends(get_current_user_dict),
    db: Session = Depends(get_db)
):
    """Get all allergen icons for the tenant"""
    tenant = get_tenant_from_user(current_user, db)
    
    allergens = db.query(AllergenIcon).filter(
        AllergenIcon.tenant_id == tenant.id,
        AllergenIcon.is_active == True
    ).order_by(AllergenIcon.sort_order, AllergenIcon.id).all()
    
    return [{
        "id": a.id,
        "name": a.name,
        "display_name": a.display_name,
        "display_name_ar": a.display_name_ar,
        "icon_url": a.icon_url,
        "sort_order": a.sort_order
    } for a in allergens]

# Enhanced Menu Items CRUD
@router.get("/menu-items")
async def get_menu_items(
    category_id: Optional[int] = None,
    search: Optional[str] = None,
    is_available: Optional[bool] = None,
    is_featured: Optional[bool] = None,
    has_promotion: Optional[bool] = None,
    dietary_filter: Optional[str] = None,
    skip: int = 0,
    limit: int = 100,
    sort_by: str = "sort_order",
    current_user: dict = Depends(get_current_user_dict),
    db: Session = Depends(get_db)
):
    """Get menu items with enhanced filtering"""
    tenant = get_tenant_from_user(current_user, db)
    
    query = db.query(MenuItem).filter(
        MenuItem.tenant_id == tenant.id,
        MenuItem.parent_item_id == None  # Exclude sub-items from main list
    ).options(
        joinedload(MenuItem.sub_items),
        joinedload(MenuItem.allergens),
        joinedload(MenuItem.images),
        joinedload(MenuItem.certifications)
    )
    
    # Apply filters
    if category_id:
        query = query.filter(MenuItem.category_id == category_id)
    
    if search:
        query = query.filter(
            or_(
                MenuItem.name.ilike(f"%{search}%"),
                MenuItem.description.ilike(f"%{search}%"),
                MenuItem.tags.contains([search])
            )
        )
    
    if is_available is not None:
        query = query.filter(MenuItem.is_available == is_available)
    
    if is_featured is not None:
        query = query.filter(MenuItem.is_featured == is_featured)
    
    if has_promotion:
        query = query.filter(
            MenuItem.promotion_price.isnot(None),
            MenuItem.promotion_start_date <= datetime.now().date(),
            MenuItem.promotion_end_date >= datetime.now().date()
        )
    
    if dietary_filter:
        if dietary_filter == "vegetarian":
            query = query.filter(MenuItem.vegetarian == True)
        elif dietary_filter == "vegan":
            query = query.filter(MenuItem.vegan == True)
        elif dietary_filter == "gluten_free":
            query = query.filter(MenuItem.gluten_free == True)
        elif dietary_filter == "halal":
            query = query.filter(MenuItem.halal == True)
    
    # Apply sorting
    if sort_by == "price":
        query = query.order_by(MenuItem.price)
    elif sort_by == "rating":
        query = query.order_by(MenuItem.customer_rating.desc())
    elif sort_by == "newest":
        query = query.order_by(MenuItem.created_at.desc())
    elif sort_by == "popular":
        query = query.order_by(MenuItem.best_seller_rank)
    else:
        query = query.order_by(MenuItem.sort_order, MenuItem.id)
    
    items = query.offset(skip).limit(limit).all()
    
    # Convert to dict with all enhanced fields
    result = []
    for item in items:
        item_dict = {
            "id": item.id,
            "tenant_id": item.tenant_id,
            "category_id": item.category_id,
            # Basic info
            "name": item.name,
            "name_ar": item.name_ar,
            "description": item.description,
            "description_ar": item.description_ar,
            "price": float(item.price) if item.price else None,
            "price_without_vat": float(item.price_without_vat) if item.price_without_vat else None,
            "promotion_price": float(item.promotion_price) if item.promotion_price else None,
            "image": item.image,
            "video_url": item.video_url,
            "ar_model_url": item.ar_model_url,
            # Badge & highlights
            "badge_text": item.badge_text,
            "badge_color": item.badge_color,
            "highlight_message": item.highlight_message,
            # Availability
            "is_available": item.is_available,
            "is_featured": item.is_featured,
            "is_spicy": item.is_spicy,
            "spicy_level": item.spicy_level,
            "signature_dish": item.signature_dish,
            "instagram_worthy": item.instagram_worthy,
            "limited_availability": item.limited_availability,
            "pre_order_required": item.pre_order_required,
            "min_order_quantity": item.min_order_quantity,
            "max_daily_orders": item.max_daily_orders,
            # Dietary
            "halal": item.halal,
            "vegetarian": item.vegetarian,
            "vegan": item.vegan,
            "gluten_free": item.gluten_free,
            "dairy_free": item.dairy_free,
            "nut_free": item.nut_free,
            "organic_certified": item.organic_certified,
            "local_ingredients": item.local_ingredients,
            "fair_trade": item.fair_trade,
            # Warnings
            "high_sodium": item.high_sodium,
            "contains_caffeine": item.contains_caffeine,
            # Culinary
            "cooking_method": item.cooking_method,
            "origin_country": item.origin_country,
            "texture_notes": item.texture_notes,
            "flavor_profile": item.flavor_profile,
            "plating_style": item.plating_style,
            "recommended_time": item.recommended_time,
            "seasonal_availability": item.seasonal_availability,
            "portion_size": item.portion_size,
            # Pairings
            "pairing_suggestions": item.pairing_suggestions,
            "wine_pairing": item.wine_pairing,
            "beer_pairing": item.beer_pairing,
            "cocktail_pairing": item.cocktail_pairing,
            "mocktail_pairing": item.mocktail_pairing,
            "chef_notes": item.chef_notes,
            "customization_options": item.customization_options,
            # Time & Exercise
            "preparation_time": item.preparation_time,
            "walk_minutes": item.walk_minutes,
            "run_minutes": item.run_minutes,
            # Nutrition
            "calories": item.calories,
            "serving_size": item.serving_size,
            "ingredients": item.ingredients,
            "total_fat": float(item.total_fat) if item.total_fat else None,
            "saturated_fat": float(item.saturated_fat) if item.saturated_fat else None,
            "trans_fat": float(item.trans_fat) if item.trans_fat else None,
            "cholesterol": item.cholesterol,
            "sodium": item.sodium,
            "total_carbs": float(item.total_carbs) if item.total_carbs else None,
            "dietary_fiber": float(item.dietary_fiber) if item.dietary_fiber else None,
            "sugars": float(item.sugars) if item.sugars else None,
            "protein": float(item.protein) if item.protein else None,
            "vitamin_a": item.vitamin_a,
            "vitamin_c": item.vitamin_c,
            "vitamin_d": item.vitamin_d,
            "calcium": item.calcium,
            "iron": item.iron,
            "caffeine_mg": item.caffeine_mg,
            # Sustainability
            "carbon_footprint": item.carbon_footprint,
            "sustainability_info": item.sustainability_info,
            # Recognition
            "michelin_recommended": item.michelin_recommended,
            "award_winning": item.award_winning,
            "customer_rating": float(item.customer_rating) if item.customer_rating else None,
            "review_count": item.review_count,
            "best_seller_rank": item.best_seller_rank,
            "reorder_rate": float(item.reorder_rate) if item.reorder_rate else None,
            "reward_points": item.reward_points,
            # Related
            "pairs_well_with": item.pairs_well_with,
            "similar_items": item.similar_items,
            "tags": item.tags,
            # Promotions
            "promotion_start_date": item.promotion_start_date.isoformat() if item.promotion_start_date else None,
            "promotion_end_date": item.promotion_end_date.isoformat() if item.promotion_end_date else None,
            # Upsell fields
            "is_upsell": item.is_upsell,
            "upsell_style": item.upsell_style,
            "upsell_border_color": item.upsell_border_color,
            "upsell_background_color": item.upsell_background_color,
            "upsell_badge_text": item.upsell_badge_text,
            "upsell_badge_color": item.upsell_badge_color,
            "upsell_animation": item.upsell_animation,
            "upsell_icon": item.upsell_icon,
            # Multi-item fields
            "is_multi_item": item.is_multi_item,
            "parent_item_id": item.parent_item_id,
            "price_min": float(item.price_min) if item.price_min else None,
            "price_max": float(item.price_max) if item.price_max else None,
            "display_as_grid": item.display_as_grid,
            "sub_item_order": item.sub_item_order,
            "sub_items": [
                {
                    "id": sub.id,
                    "name": sub.name,
                    "name_ar": sub.name_ar,
                    "description": sub.description,
                    "description_ar": sub.description_ar,
                    "price": float(sub.price) if sub.price else None,
                    "image_url": sub.image,
                    "sub_item_order": sub.sub_item_order
                } for sub in item.sub_items
            ] if item.is_multi_item else [],
            # Metadata
            "sort_order": item.sort_order,
            "created_at": item.created_at.isoformat() if item.created_at else None,
            "updated_at": item.updated_at.isoformat() if item.updated_at else None,
            # Related data
            "allergens": [{
                "id": a.id, 
                "name": a.name,
                "display_name": a.display_name,
                "display_name_ar": a.display_name_ar,
                "icon_url": a.icon_url
            } for a in item.allergens],
            "images": [
                {
                    "id": img.id,
                    "image_url": img.image_url,
                    "caption": img.caption,
                    "is_primary": img.is_primary
                } for img in item.images
            ],
            "certifications": [
                {
                    "id": cert.id,
                    "type": cert.certification_type,
                    "body": cert.certifying_body,
                    "number": cert.certificate_number
                } for cert in item.certifications
            ]
        }
        
        result.append(item_dict)
    
    return result

@router.post("/menu-items")
async def create_menu_item(
    item_data: dict,
    current_user: dict = Depends(get_current_user_dict),
    db: Session = Depends(get_db)
):
    """
    Create a new menu item with all enhanced fields.
    
    This endpoint handles creation of both regular menu items and multi-items.
    Multi-items are special items that contain sub-items with a calculated price range.
    
    Args:
        item_data: Dictionary containing all menu item fields including:
            - Basic info: name, description, price, image
            - Multi-item fields: is_multi_item, sub_item_ids
            - Dietary info: halal, vegetarian, vegan, gluten_free
            - Nutritional data: calories, protein, fats, carbs
            - Enhanced features: badges, highlights, upsell settings
            - Metadata: tags, sort_order, availability settings
        current_user: Authenticated user from JWT token
        db: Database session
        
    Returns:
        dict: Contains the created item ID and success message
        
    Raises:
        HTTPException: 400 if menu item limit reached, 404 if category not found
    """
    tenant = get_tenant_from_user(current_user, db)
    
    # Process incoming data for menu item creation
    
    # Check limits
    current_count = db.query(func.count(MenuItem.id)).filter(
        MenuItem.tenant_id == tenant.id
    ).scalar() or 0
    
    if current_count >= tenant.max_menu_items:
        raise HTTPException(
            status_code=400,
            detail=f"Menu item limit reached. Maximum allowed: {tenant.max_menu_items}"
        )
    
    # Verify category exists and belongs to tenant
    if item_data.get("category_id"):
        category = db.query(Category).filter(
            Category.id == item_data["category_id"],
            Category.tenant_id == tenant.id
        ).first()
        
        if not category:
            raise HTTPException(status_code=404, detail="Category not found")
    
    # Prepare data with proper type conversions
    db_item = MenuItem(
        tenant_id=tenant.id,
        category_id=item_data.get("category_id"),
        # Basic info
        name=item_data.get("name"),
        name_ar=item_data.get("name_ar"),
        description=item_data.get("description"),
        description_ar=item_data.get("description_ar"),
        price=Decimal(str(item_data["price"])) if item_data.get("price") and str(item_data["price"]).strip() else None,
        price_without_vat=Decimal(str(item_data["price_without_vat"])) if item_data.get("price_without_vat") and str(item_data["price_without_vat"]).strip() else None,
        promotion_price=Decimal(str(item_data["promotion_price"])) if item_data.get("promotion_price") and str(item_data["promotion_price"]).strip() else None,
        image=item_data.get("image"),
        video_url=item_data.get("video_url"),
        ar_model_url=item_data.get("ar_model_url"),
        # Badge & highlights
        badge_text=item_data.get("badge_text"),
        badge_color=item_data.get("badge_color"),
        highlight_message=item_data.get("highlight_message"),
        # Availability
        is_available=item_data.get("is_available", True),
        is_featured=item_data.get("is_featured", False),
        is_spicy=item_data.get("is_spicy", False),
        spicy_level=item_data.get("spicy_level", 0),
        signature_dish=item_data.get("signature_dish", False),
        instagram_worthy=item_data.get("instagram_worthy", False),
        limited_availability=item_data.get("limited_availability", False),
        pre_order_required=item_data.get("pre_order_required", False),
        min_order_quantity=item_data.get("min_order_quantity", 1),
        max_daily_orders=item_data.get("max_daily_orders"),
        # Dietary
        halal=item_data.get("halal", True),
        vegetarian=item_data.get("vegetarian", False),
        vegan=item_data.get("vegan", False),
        gluten_free=item_data.get("gluten_free", False),
        dairy_free=item_data.get("dairy_free", False),
        nut_free=item_data.get("nut_free", False),
        organic_certified=item_data.get("organic_certified", False),
        local_ingredients=item_data.get("local_ingredients", False),
        fair_trade=item_data.get("fair_trade", False),
        # Warnings
        high_sodium=item_data.get("high_sodium", False),
        contains_caffeine=item_data.get("contains_caffeine", False),
        # Culinary
        cooking_method=item_data.get("cooking_method"),
        origin_country=item_data.get("origin_country"),
        texture_notes=item_data.get("texture_notes"),
        flavor_profile=item_data.get("flavor_profile"),
        plating_style=item_data.get("plating_style"),
        recommended_time=item_data.get("recommended_time"),
        seasonal_availability=item_data.get("seasonal_availability"),
        portion_size=item_data.get("portion_size"),
        # Pairings
        pairing_suggestions=item_data.get("pairing_suggestions"),
        wine_pairing=item_data.get("wine_pairing"),
        beer_pairing=item_data.get("beer_pairing"),
        cocktail_pairing=item_data.get("cocktail_pairing"),
        mocktail_pairing=item_data.get("mocktail_pairing"),
        chef_notes=item_data.get("chef_notes"),
        customization_options=item_data.get("customization_options"),
        # Time & Exercise
        preparation_time=item_data.get("preparation_time"),
        walk_minutes=item_data.get("walk_minutes"),
        run_minutes=item_data.get("run_minutes"),
        # Nutrition
        calories=item_data.get("calories"),
        serving_size=item_data.get("serving_size"),
        ingredients=item_data.get("ingredients"),
        total_fat=Decimal(str(item_data["total_fat"])) if item_data.get("total_fat") else None,
        saturated_fat=Decimal(str(item_data["saturated_fat"])) if item_data.get("saturated_fat") else None,
        trans_fat=Decimal(str(item_data["trans_fat"])) if item_data.get("trans_fat") else None,
        cholesterol=item_data.get("cholesterol"),
        sodium=item_data.get("sodium"),
        total_carbs=Decimal(str(item_data["total_carbs"])) if item_data.get("total_carbs") else None,
        dietary_fiber=Decimal(str(item_data["dietary_fiber"])) if item_data.get("dietary_fiber") else None,
        sugars=Decimal(str(item_data["sugars"])) if item_data.get("sugars") else None,
        protein=Decimal(str(item_data["protein"])) if item_data.get("protein") else None,
        vitamin_a=item_data.get("vitamin_a"),
        vitamin_c=item_data.get("vitamin_c"),
        vitamin_d=item_data.get("vitamin_d"),
        calcium=item_data.get("calcium"),
        iron=item_data.get("iron"),
        caffeine_mg=item_data.get("caffeine_mg"),
        # Sustainability
        carbon_footprint=item_data.get("carbon_footprint"),
        sustainability_info=item_data.get("sustainability_info"),
        # Recognition
        michelin_recommended=item_data.get("michelin_recommended", False),
        award_winning=item_data.get("award_winning", False),
        reward_points=item_data.get("reward_points", 0),
        # Related
        pairs_well_with=item_data.get("pairs_well_with"),
        similar_items=item_data.get("similar_items"),
        tags=item_data.get("tags", []),
        # Promotions
        promotion_start_date=datetime.fromisoformat(item_data["promotion_start_date"]).date() if item_data.get("promotion_start_date") else None,
        promotion_end_date=datetime.fromisoformat(item_data["promotion_end_date"]).date() if item_data.get("promotion_end_date") else None,
        # Metadata
        sort_order=item_data.get("sort_order", 0),
        # Upsell fields
        is_upsell=item_data.get("is_upsell", False),
        upsell_style=item_data.get("upsell_style", "standard"),
        upsell_border_color=item_data.get("upsell_border_color"),
        upsell_background_color=item_data.get("upsell_background_color"),
        upsell_badge_text=item_data.get("upsell_badge_text"),
        upsell_badge_color=item_data.get("upsell_badge_color"),
        upsell_animation=item_data.get("upsell_animation"),
        upsell_icon=item_data.get("upsell_icon"),
        # Multi-item fields
        is_multi_item=item_data.get("is_multi_item", False),
        display_as_grid=item_data.get("display_as_grid", True)
    )
    
    db.add(db_item)
    db.commit()
    db.refresh(db_item)
    
    # Item created successfully
    
    # Add allergens if provided
    if item_data.get("allergen_ids"):
        for allergen_id in item_data["allergen_ids"]:
            allergen_icon = db.query(AllergenIcon).filter(
                AllergenIcon.id == allergen_id,
                AllergenIcon.tenant_id == tenant.id
            ).first()
            
            if allergen_icon:
                db_item.allergens.append(allergen_icon)
        
        db.commit()
    
    # Handle multi-item sub-items
    if db_item.is_multi_item and item_data.get("sub_item_ids"):
        for index, sub_item_id in enumerate(item_data["sub_item_ids"]):
            sub_item = db.query(MenuItem).filter(
                MenuItem.id == sub_item_id,
                MenuItem.tenant_id == tenant.id,
                MenuItem.is_multi_item == False,
                MenuItem.parent_item_id == None
            ).first()
            
            if sub_item:
                sub_item.parent_item_id = db_item.id
                sub_item.sub_item_order = index + 1
        
        db.commit()
        # Calculate price range for multi-item
        db_item.calculate_price_range()
        db.commit()
    
<<<<<<< HEAD
    # Invalidate cache for this tenant
    invalidate_public_menu_cache(tenant.subdomain)
=======
    # Invalidate and warm cache for this tenant
    invalidate_public_menu_cache(tenant.subdomain, db=db, warm_cache=True)
>>>>>>> 2e2ab1cb
    
    return {"id": db_item.id, "message": "Menu item created successfully"}

@router.put("/menu-items/{item_id}")
async def update_menu_item(
    item_id: int,
    item_data: dict,
    current_user: dict = Depends(get_current_user_dict),
    db: Session = Depends(get_db)
):
    """
    Update a menu item with all enhanced fields.
    
    This endpoint handles updating both regular items and multi-items.
    It automatically handles type conversion for all field types:
    - Integer fields (calories, preparation_time, etc.)
    - Decimal fields (price, nutritional values)
    - Date fields (promotion dates)
    - JSON fields (tags, pairs_well_with)
    - Relationship fields (allergens, sub-items)
    
    Args:
        item_id: The ID of the menu item to update
        item_data: Dictionary containing fields to update
        current_user: Authenticated user from JWT token
        db: Database session
        
    Returns:
        dict: Success message
        
    Raises:
        HTTPException: 404 if item not found, 400 if invalid field values
    """
    try:
        # Process update request
        
        tenant = get_tenant_from_user(current_user, db)
        
        item = db.query(MenuItem).filter(
            MenuItem.id == item_id,
            MenuItem.tenant_id == tenant.id
        ).first()
        
        if not item:
            raise HTTPException(status_code=404, detail="Menu item not found")
        
        # Update all fields
        for field, value in item_data.items():
            # Skip allergen_ids, allergens, and sub_item_ids as they're handled separately
            if field in ["allergen_ids", "allergens", "sub_item_ids", "sub_items"]:
                continue
            
            try:
                # Handle integer fields
                if field in ["category_id", "calories", "preparation_time", "walk_minutes", "run_minutes",
                             "min_order_quantity", "max_daily_orders", "reward_points", "spicy_level",
                             "cholesterol", "sodium", "vitamin_a", "vitamin_c", "vitamin_d", 
                             "calcium", "iron", "caffeine_mg", "sort_order", "parent_item_id", 
                             "sub_item_order"]:
                    if value is not None and value != '':
                        try:
                            value = int(value)
                        except (ValueError, TypeError):
                            value = None
                    else:
                        value = None
                elif field in ["price", "price_without_vat", "promotion_price", "total_fat", 
                             "saturated_fat", "trans_fat", "total_carbs", "dietary_fiber", 
                             "sugars", "protein", "reorder_rate", "customer_rating", "best_seller_rank",
                             "price_min", "price_max"]:
                    if value is not None and value != '':
                        try:
                            value = Decimal(str(value))
                        except (ValueError, decimal.InvalidOperation):
                            # If conversion fails, set to None for optional fields
                            if field in ["price"]:
                                value = Decimal('0')  # Price is required, default to 0
                            else:
                                value = None
                    else:
                        value = None
                elif field in ["promotion_start_date", "promotion_end_date"]:
                    if value and value != '':
                        value = datetime.fromisoformat(value).date()
                    else:
                        value = None
                elif field in ["pairs_well_with", "similar_items", "tags"]:
                    # Handle JSONB fields
                    if value == '' or value is None:
                        value = [] if field == "tags" else None
                    elif isinstance(value, str) and value:
                        try:
                            import json
                            value = json.loads(value)
                        except:
                            value = [] if field == "tags" else None
                
                if hasattr(item, field) and field not in ["id", "tenant_id", "created_at", "allergens"]:
                    setattr(item, field, value)
            except Exception as e:
                # Error setting field - will be handled by exception below
                raise HTTPException(status_code=400, detail=f"Invalid value for field '{field}': {str(e)}")
        
        item.updated_at = datetime.utcnow()
        
        # Update allergens if provided
        if "allergen_ids" in item_data:
            try:
                # Clear existing allergens
                item.allergens = []
                
                # Add new allergens
                for allergen_id in item_data["allergen_ids"]:
                    allergen_icon = db.query(AllergenIcon).filter(
                        AllergenIcon.id == allergen_id,
                        AllergenIcon.tenant_id == tenant.id
                    ).first()
                    
                    if allergen_icon:
                        item.allergens.append(allergen_icon)
            except Exception as e:
                print(f"[UPDATE MENU ITEM] Error updating allergens: {str(e)}")
                raise HTTPException(status_code=400, detail=f"Error updating allergens: {str(e)}")
        
        # Handle multi-item sub-items updates
        if item.is_multi_item and "sub_item_ids" in item_data:
            try:
                print(f"[UPDATE MENU ITEM] Processing sub-items: {item_data['sub_item_ids']}")
                
                # First, clear parent_item_id from all current sub-items
                cleared = db.query(MenuItem).filter(
                    MenuItem.parent_item_id == item.id
                ).update({"parent_item_id": None, "sub_item_order": 0})
                print(f"[UPDATE MENU ITEM] Cleared {cleared} existing sub-items")
                
                # Then assign new sub-items
                for index, sub_item_id in enumerate(item_data["sub_item_ids"]):
                    sub_item = db.query(MenuItem).filter(
                        MenuItem.id == sub_item_id,
                        MenuItem.tenant_id == tenant.id,
                        MenuItem.is_multi_item == False
                    ).first()
                    
                    if sub_item:
                        sub_item.parent_item_id = item.id
                        sub_item.sub_item_order = index + 1
                        print(f"[UPDATE MENU ITEM] Assigned sub-item {sub_item_id} to parent {item.id}")
                    else:
                        print(f"[UPDATE MENU ITEM] Sub-item {sub_item_id} not found or invalid")
                
                # Calculate price range
                db.commit()
                item.calculate_price_range()
            except Exception as e:
                print(f"[UPDATE MENU ITEM] Error updating sub-items: {str(e)}")
                raise HTTPException(status_code=400, detail=f"Error updating sub-items: {str(e)}")
        
        try:
            db.commit()
            print(f"[UPDATE MENU ITEM] Successfully updated item ID: {item_id}")
            
            # Invalidate cache for this tenant
            invalidate_public_menu_cache(tenant.subdomain)
        except Exception as e:
            db.rollback()
            print(f"[UPDATE MENU ITEM] Database commit error: {str(e)}")
            raise HTTPException(status_code=500, detail=f"Database error: {str(e)}")
        
        return {"message": "Menu item updated successfully"}
    
    except HTTPException:
        raise
    except Exception as e:
        print(f"[UPDATE MENU ITEM] Unexpected error: {str(e)}")
        import traceback
        traceback.print_exc()
        raise HTTPException(status_code=500, detail=f"Internal server error: {str(e)}")
<<<<<<< HEAD
=======

@router.delete("/menu-items/{item_id}")
async def delete_menu_item(
    item_id: int,
    current_user: dict = Depends(get_current_user_dict),
    db: Session = Depends(get_db)
):
    """
    Delete a menu item.
    
    This endpoint handles deletion of both regular items and multi-items.
    When deleting a multi-item, all sub-items are automatically unlinked.
    
    Args:
        item_id: The ID of the menu item to delete
        current_user: Authenticated user from JWT token
        db: Database session
        
    Returns:
        dict: Success message
        
    Raises:
        HTTPException: 404 if item not found, 400 if item has dependencies
    """
    tenant = get_tenant_from_user(current_user, db)
    
    item = db.query(MenuItem).filter(
        MenuItem.id == item_id,
        MenuItem.tenant_id == tenant.id
    ).first()
    
    if not item:
        raise HTTPException(status_code=404, detail="Menu item not found")
    
    # If this is a multi-item, unlink all sub-items first
    if item.is_multi_item:
        db.query(MenuItem).filter(
            MenuItem.parent_item_id == item.id
        ).update({"parent_item_id": None, "sub_item_order": 0})
    
    # If this item is a sub-item of another item, unlink it first
    if item.parent_item_id:
        parent_item = db.query(MenuItem).filter(
            MenuItem.id == item.parent_item_id
        ).first()
        if parent_item:
            # Recalculate price range for parent after removing this sub-item
            item.parent_item_id = None
            db.commit()
            parent_item.calculate_price_range()
    
    # Delete the item
    db.delete(item)
    db.commit()
    
    # Invalidate and warm cache for this tenant
    invalidate_public_menu_cache(tenant.subdomain, db=db, warm_cache=True)
    
    return {"message": "Menu item deleted successfully"}
>>>>>>> 2e2ab1cb

# Additional endpoints for images, reviews, etc.
@router.post("/menu-items/{item_id}/images")
async def add_menu_item_image(
    item_id: int,
    image_data: dict,
    current_user: dict = Depends(get_current_user_dict),
    db: Session = Depends(get_db)
):
    """Add an image to a menu item"""
    tenant = get_tenant_from_user(current_user, db)
    
    item = db.query(MenuItem).filter(
        MenuItem.id == item_id,
        MenuItem.tenant_id == tenant.id
    ).first()
    
    if not item:
        raise HTTPException(status_code=404, detail="Menu item not found")
    
    # If this is marked as primary, unmark other primary images
    if image_data.get("is_primary"):
        db.query(MenuItemImage).filter(
            MenuItemImage.menu_item_id == item_id
        ).update({"is_primary": False})
    
    image = MenuItemImage(
        menu_item_id=item_id,
        image_url=image_data["image_url"],
        caption=image_data.get("caption"),
        caption_ar=image_data.get("caption_ar"),
        is_primary=image_data.get("is_primary", False),
        sort_order=image_data.get("sort_order", 0)
    )
    
    db.add(image)
    db.commit()
    
    return {"message": "Image added successfully"}

@router.post("/menu-items/{item_id}/certifications")
async def add_dietary_certification(
    item_id: int,
    cert_data: dict,
    current_user: dict = Depends(get_current_user_dict),
    db: Session = Depends(get_db)
):
    """Add a dietary certification to a menu item"""
    tenant = get_tenant_from_user(current_user, db)
    
    item = db.query(MenuItem).filter(
        MenuItem.id == item_id,
        MenuItem.tenant_id == tenant.id
    ).first()
    
    if not item:
        raise HTTPException(status_code=404, detail="Menu item not found")
    
    certification = DietaryCertification(
        menu_item_id=item_id,
        certification_type=cert_data["certification_type"],
        certifying_body=cert_data.get("certifying_body"),
        certificate_number=cert_data.get("certificate_number"),
        expiry_date=datetime.fromisoformat(cert_data["expiry_date"]).date() if cert_data.get("expiry_date") else None,
        certificate_url=cert_data.get("certificate_url")
    )
    
    db.add(certification)
    db.commit()
    
    return {"message": "Certification added successfully"}

@router.post("/menu-items/{item_id}/preparation-steps")
async def add_preparation_steps(
    item_id: int,
    steps_data: List[dict],
    current_user: dict = Depends(get_current_user_dict),
    db: Session = Depends(get_db)
):
    """Add preparation steps to a menu item"""
    tenant = get_tenant_from_user(current_user, db)
    
    item = db.query(MenuItem).filter(
        MenuItem.id == item_id,
        MenuItem.tenant_id == tenant.id
    ).first()
    
    if not item:
        raise HTTPException(status_code=404, detail="Menu item not found")
    
    # Remove existing steps
    db.query(PreparationStep).filter(
        PreparationStep.menu_item_id == item_id
    ).delete()
    
    # Add new steps
    for i, step_data in enumerate(steps_data):
        step = PreparationStep(
            menu_item_id=item_id,
            step_number=i + 1,
            description=step_data["description"],
            description_ar=step_data.get("description_ar"),
            image_url=step_data.get("image_url"),
            time_minutes=step_data.get("time_minutes")
        )
        db.add(step)
    
    db.commit()
    
    return {"message": "Preparation steps updated successfully"}

# Image Upload
UPLOAD_DIR = Path("uploads")
UPLOAD_DIR.mkdir(exist_ok=True)

@router.post("/upload-image")
async def upload_image(
    background_tasks: BackgroundTasks,
    file: UploadFile = File(...),
    type: str = "item",
    optimize: bool = True,
    current_user: dict = Depends(get_current_user_dict),
    db: Session = Depends(get_db)
):
    """Upload and optimize an image for menu items or categories"""
    tenant = get_tenant_from_user(current_user, db)
    
    # Validate file type
    allowed_types = ["image/jpeg", "image/png", "image/gif", "image/webp"]
    if file.content_type not in allowed_types:
        raise HTTPException(
            status_code=400, 
            detail=f"Invalid file type. Allowed types: {', '.join(allowed_types)}"
        )
    
    # Validate file size (10MB max before optimization)
    max_size = 10 * 1024 * 1024  # 10MB
    contents = await file.read()
    if len(contents) > max_size:
        raise HTTPException(
            status_code=400,
            detail="File too large. Maximum size is 10MB."
        )
    
    try:
        # Create tenant directory
        tenant_dir = UPLOAD_DIR / f"tenant_{tenant.id}"
        tenant_dir.mkdir(parents=True, exist_ok=True)
        
        # Determine image type and format
        image_type = "logo" if type == "logo" else "menu_item"
        output_format = "PNG" if file.content_type == "image/png" else "JPEG"
        
        # Optimize image if requested
        if optimize:
            optimized_bytes, metadata = await ImageOptimizer.optimize_image(
                contents,
                image_type=image_type,
                quality="high" if type == "logo" else "medium",
                format=output_format
            )
            
            # Check for duplicate images using hash
            existing_file = None
            for existing in tenant_dir.glob(f"{type}_*"):
                if existing.stem.endswith(f"_{metadata['file_hash'][:8]}"):
                    existing_file = existing
                    break
            
            if existing_file:
                # Return existing file if duplicate
                return {
                    "filename": existing_file.name,
                    "url": f"/uploads/tenant_{tenant.id}/{existing_file.name}",
                    "type": type,
                    "metadata": metadata,
                    "duplicate": True
                }
            
            # Generate filename with hash for deduplication
            timestamp = datetime.now().strftime("%Y%m%d_%H%M%S")
            file_extension = "jpg" if output_format == "JPEG" else "png"
            filename = f"{type}_{timestamp}_{metadata['file_hash'][:8]}.{file_extension}"
            file_path = tenant_dir / filename
            
            # Save optimized file asynchronously
            async with aiofiles.open(file_path, "wb") as f:
                await f.write(optimized_bytes)
            
            # Create thumbnail in background for menu items
            if type == "item":
                thumb_filename = f"{type}_{timestamp}_{metadata['file_hash'][:8]}_thumb.jpg"
                thumb_path = tenant_dir / thumb_filename
                
                async def create_and_save_thumbnail():
                    thumb_bytes = await ImageOptimizer.create_thumbnail(optimized_bytes)
                    async with aiofiles.open(thumb_path, "wb") as f:
                        await f.write(thumb_bytes)
                
                background_tasks.add_task(create_and_save_thumbnail)
                metadata["thumbnail_url"] = f"/uploads/tenant_{tenant.id}/{thumb_filename}"
        else:
            # Save original file without optimization
            timestamp = datetime.now().strftime("%Y%m%d_%H%M%S")
            file_extension = file.filename.split('.')[-1]
            filename = f"{type}_{timestamp}.{file_extension}"
            file_path = tenant_dir / filename
            
            async with aiofiles.open(file_path, "wb") as f:
                await f.write(contents)
            
            metadata = {
                "original_size": len(contents),
                "optimized_size": len(contents),
                "compression_ratio": 1.0
            }
        
        # Return URL and metadata
        return {
            "filename": filename,
            "url": f"/uploads/tenant_{tenant.id}/{filename}",
            "type": type,
            "metadata": metadata,
            "duplicate": False
        }
        
    except Exception as e:
        raise HTTPException(
            status_code=500,
            detail=f"Failed to upload file: {str(e)}"
        )

# Tenant Info Endpoints
@router.get("/info")
async def get_tenant_info(
    current_user: dict = Depends(get_current_user_dict),
    db: Session = Depends(get_db)
):
    """Get tenant information including logo"""
    tenant = get_tenant_from_user(current_user, db)
    
    return {
        "id": tenant.id,
        "name": tenant.name,
        "subdomain": tenant.subdomain,
        "domain": tenant.domain,
        "logo_url": tenant.logo_url,
        "contact_email": tenant.contact_email,
        "contact_phone": tenant.contact_phone,
        "address": tenant.address,
        "status": tenant.status,
        "created_at": tenant.created_at,
        "subscription_status": tenant.status,
        "subscription_plan": tenant.plan
    }

@router.post("/upload-logo")
async def upload_tenant_logo(
    file: UploadFile = File(...),
    current_user: dict = Depends(get_current_user_dict),
    db: Session = Depends(get_db)
):
    """Upload tenant logo"""
    tenant = get_tenant_from_user(current_user, db)
    
    # Validate file type
    allowed_types = ['image/jpeg', 'image/png', 'image/gif', 'image/svg+xml', 'image/webp']
    if file.content_type not in allowed_types:
        raise HTTPException(
            status_code=400,
            detail="Invalid file type. Only JPEG, PNG, GIF, SVG, and WebP are allowed."
        )
    
    # Read file contents
    contents = await file.read()
    
    # Validate file size (5MB max)
    max_size = 5 * 1024 * 1024  # 5MB
    if len(contents) > max_size:
        raise HTTPException(
            status_code=400,
            detail="File too large. Maximum size is 5MB."
        )
    
    # Create logos directory
    logo_dir = Path("uploads/logos")
    logo_dir.mkdir(parents=True, exist_ok=True)
    
    # Delete old logo if exists
    if tenant.logo_url and tenant.logo_url.startswith("/uploads/logos/"):
        old_logo_path = Path("." + tenant.logo_url)
        if old_logo_path.exists():
            old_logo_path.unlink()
    
    # Optimize logo image
    output_format = "PNG" if file.content_type in ["image/png", "image/svg+xml"] else "JPEG"
    optimized_bytes, metadata = await ImageOptimizer.optimize_image(
        contents,
        image_type="logo",
        quality="high",
        format=output_format
    )
    
    # Generate unique filename with hash
    timestamp = datetime.now().strftime("%Y%m%d_%H%M%S")
    file_extension = "png" if output_format == "PNG" else "jpg"
    filename = f"tenant_{tenant.id}_logo_{timestamp}_{metadata['file_hash'][:8]}.{file_extension}"
    file_path = logo_dir / filename
    
    # Save optimized file asynchronously
    async with aiofiles.open(file_path, "wb") as buffer:
        await buffer.write(optimized_bytes)
    
    # Update tenant logo URL
    logo_url = f"/uploads/logos/{filename}"
    tenant.logo_url = logo_url
    db.commit()
    
    return {
        "logo_url": logo_url,
        "message": "Logo uploaded successfully"
    }

@router.delete("/logo")
async def delete_tenant_logo(
    current_user: dict = Depends(get_current_user_dict),
    db: Session = Depends(get_db)
):
    """Delete tenant logo"""
    tenant = get_tenant_from_user(current_user, db)
    
    # Delete logo file if exists
    if tenant.logo_url and tenant.logo_url.startswith("/uploads/logos/"):
        logo_path = Path("." + tenant.logo_url)
        if logo_path.exists():
            logo_path.unlink()
    
    # Clear logo URL
    tenant.logo_url = None
    db.commit()
    
    return {"message": "Logo deleted successfully"}<|MERGE_RESOLUTION|>--- conflicted
+++ resolved
@@ -1,11 +1,7 @@
 """
 Enhanced tenant routes with support for all rich menu fields
 """
-<<<<<<< HEAD
-from fastapi import APIRouter, Depends, HTTPException, status, UploadFile, File
-=======
 from fastapi import APIRouter, Depends, HTTPException, status, UploadFile, File, BackgroundTasks
->>>>>>> 2e2ab1cb
 from sqlalchemy.orm import Session, joinedload
 from sqlalchemy import func, or_
 from typing import List, Optional
@@ -16,13 +12,10 @@
 from pathlib import Path
 from decimal import Decimal, InvalidOperation
 import decimal
-<<<<<<< HEAD
-=======
 import aiofiles
 from image_optimizer import ImageOptimizer
 from cache_warmer import CacheWarmer
 import asyncio
->>>>>>> 2e2ab1cb
 
 from database import get_db
 from models import (
@@ -432,13 +425,8 @@
     db.commit()
     db.refresh(settings)
     
-<<<<<<< HEAD
-    # Invalidate cache for this tenant
-    invalidate_public_menu_cache(tenant.subdomain)
-=======
     # Invalidate and warm cache for this tenant
     invalidate_public_menu_cache(tenant.subdomain, db=db, warm_cache=True)
->>>>>>> 2e2ab1cb
     
     return {"message": "Settings updated successfully", "updated_fields": updated_fields}
 
@@ -914,13 +902,8 @@
         db_item.calculate_price_range()
         db.commit()
     
-<<<<<<< HEAD
-    # Invalidate cache for this tenant
-    invalidate_public_menu_cache(tenant.subdomain)
-=======
     # Invalidate and warm cache for this tenant
     invalidate_public_menu_cache(tenant.subdomain, db=db, warm_cache=True)
->>>>>>> 2e2ab1cb
     
     return {"id": db_item.id, "message": "Menu item created successfully"}
 
@@ -1098,8 +1081,6 @@
         import traceback
         traceback.print_exc()
         raise HTTPException(status_code=500, detail=f"Internal server error: {str(e)}")
-<<<<<<< HEAD
-=======
 
 @router.delete("/menu-items/{item_id}")
 async def delete_menu_item(
@@ -1159,7 +1140,6 @@
     invalidate_public_menu_cache(tenant.subdomain, db=db, warm_cache=True)
     
     return {"message": "Menu item deleted successfully"}
->>>>>>> 2e2ab1cb
 
 # Additional endpoints for images, reviews, etc.
 @router.post("/menu-items/{item_id}/images")
